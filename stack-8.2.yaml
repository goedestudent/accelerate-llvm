--- conflicted
+++ resolved
@@ -8,23 +8,15 @@
 - 'accelerate-llvm-native'
 - 'accelerate-llvm-ptx'
 
-<<<<<<< HEAD
 extra-deps:
 - git:    https://github.com/tmcdonell/accelerate.git
   commit: c6d87eeec0974b6cb39ecba60628a8dd52331812
-=======
-# extra-deps: []
->>>>>>> 8e340c62
 
 # Override default flag values for local packages and extra-deps
 # flags: {}
 
 # Extra global and per-package GHC options
-<<<<<<< HEAD
-# ghc-options:
-=======
 # ghc-options: {}
->>>>>>> 8e340c62
 
 # Extra package databases containing global packages
 # extra-package-dbs: []
