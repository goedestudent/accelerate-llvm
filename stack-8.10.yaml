--- conflicted
+++ resolved
@@ -11,11 +11,7 @@
 
 extra-deps:
 - github: tmcdonell/accelerate
-<<<<<<< HEAD
-  commit: ebd1d178c2539008638c7a63529a02fdbfa3ffc6
-=======
   commit: 5707cc39e55adb1bce9c48715c5c17c15da4f85b
->>>>>>> 04d4d162
 
 - cuda-0.10.2.0
 - nvvm-0.10.0.0
