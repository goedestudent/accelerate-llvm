--- conflicted
+++ resolved
@@ -217,20 +217,6 @@
 foldAllOp NativeR{..} gamma aenv () (Z :. sz) = do
   target <- gets llvmTarget
   let
-<<<<<<< HEAD
-      gang    = theGang target
-      ncpu    = gangSize gang
-      par     = target
-      seq     = par { fillP = sequentialIO gang }
-      --
-      stripe  = defaultLargePPT `max` (sz `div` (ncpu * 16))
-      steps   = (sz + stripe - 1) `div` stripe
-  --
-  if ncpu == 1 || steps <= 1
-    then liftIO $ do
-      -- sequential reduction
-      putStrLn "sequential reduction"
-=======
       par     = target
       gang    = theGang target
       seq     = target { fillP = sequentialIO gang }
@@ -238,24 +224,17 @@
       --
       stride  = defaultLargePPT `max` (sz `div` (ncpu * 16))
       steps   = (sz + stride - 1) `div` stride
-      steps'  = steps - 1
   --
   if ncpu == 1 || steps <= 1
     then liftIO $ do
       -- Sequential reduction
->>>>>>> 03f24c23
       out <- allocateArray Z
       execute executableR "foldAllS" $ \f ->
         executeOp 1 par f mempty gamma aenv (IE 0 sz) out
       return out
 
     else liftIO $ do
-<<<<<<< HEAD
-      -- parallel reduction
-      putStrLn "parallel reduction"
-=======
       -- Parallel reduction
->>>>>>> 03f24c23
       out <- allocateArray Z
       tmp <- allocateArray (Z :. steps) :: IO (Vector e)
       --
