{-# LANGUAGE FlexibleContexts         #-}
{-# LANGUAGE ForeignFunctionInterface #-}
{-# LANGUAGE GADTs                    #-}
{-# LANGUAGE OverloadedStrings        #-}
{-# LANGUAGE RecordWildCards          #-}
{-# LANGUAGE ScopedTypeVariables      #-}
{-# LANGUAGE TemplateHaskell          #-}
{-# LANGUAGE TypeOperators            #-}
{-# OPTIONS_GHC -fno-warn-orphans #-}
-- |
-- Module      : Data.Array.Accelerate.LLVM.Native.Execute
-- Copyright   : [2014..2016] Trevor L. McDonell
--               [2014..2014] Vinod Grover (NVIDIA Corporation)
-- License     : BSD3
--
-- Maintainer  : Trevor L. McDonell <tmcdonell@cse.unsw.edu.au>
-- Stability   : experimental
-- Portability : non-portable (GHC extensions)
--

module Data.Array.Accelerate.LLVM.Native.Execute (

  executeAcc, executeAfun1,

) where

-- accelerate
import Data.Array.Accelerate.Error
import Data.Array.Accelerate.Array.Sugar
import Data.Array.Accelerate.Analysis.Match

import Data.Array.Accelerate.LLVM.Analysis.Match
import Data.Array.Accelerate.LLVM.Execute
import Data.Array.Accelerate.LLVM.State

import Data.Array.Accelerate.LLVM.Native.Array.Data
import Data.Array.Accelerate.LLVM.Native.Compile
import Data.Array.Accelerate.LLVM.Native.Link
import Data.Array.Accelerate.LLVM.Native.Execute.Async
import Data.Array.Accelerate.LLVM.Native.Execute.Environment
import Data.Array.Accelerate.LLVM.Native.Execute.Marshal
import Data.Array.Accelerate.LLVM.Native.Target
import qualified Data.Array.Accelerate.LLVM.Native.Debug            as Debug

-- Use work-stealing scheduler
import Data.Range.Range                                             ( Range(..) )
import Control.Parallel.Meta                                        ( Executable(..) )
import Data.Array.Accelerate.LLVM.Native.Execute.LBS

-- library
import Control.Monad.State                                          ( gets )
import Control.Monad.Trans                                          ( liftIO )
import Data.List                                                    ( find )
import Data.Word                                                    ( Word8 )
import Data.Maybe                                                   ( fromMaybe )
import Prelude                                                      hiding ( map, sum, scanl, scanr, init )
import qualified Prelude                                            as P

import Foreign.C
import Foreign.LibFFI
import Foreign.Ptr


-- Array expression evaluation
-- ---------------------------

-- Computations are evaluated by traversing the AST bottom up, and for each node
-- distinguishing between three cases:
--
--  1. If it is a Use node, we return a reference to the array data. Even though
--     we execute with multiple cores, we assume a shared memory multiprocessor
--     machine.
--
--  2. If it is a non-skeleton node, such as a let binding or shape conversion,
--     then execute directly by updating the environment or similar.
--
--  3. If it is a skeleton node, then we need to execute the generated LLVM
--     code.
--
instance Execute Native where
  map           = simpleOp
  generate      = simpleOp
  transform     = simpleOp
  backpermute   = simpleOp
  fold          = foldOp
  fold1         = fold1Op
  foldSeg       = foldSegOp
  fold1Seg      = foldSegOp
  scanl         = scanOp
  scanl1        = scan1Op
  scanl'        = scan'Op
  scanr         = scanOp
  scanr1        = scan1Op
  scanr'        = scan'Op
  permute       = permuteOp
  stencil1      = stencil1Op
  stencil2      = stencil2Op


-- Skeleton implementation
-- -----------------------

-- Simple kernels just needs to know the shape of the output array.
--
simpleOp
    :: (Shape sh, Elt e)
    => ExecutableR Native
    -> Gamma aenv
    -> Aval aenv
    -> Stream
    -> sh
    -> LLVM Native (Array sh e)
simpleOp NativeR{..} gamma aenv () sh = do
  let fun = case functionTable nativeExecutable of
              f:_ -> f
              _   -> $internalError "simpleOp" "no functions found"
  --
  Native{..} <- gets llvmTarget
  liftIO $ do
    out <- allocateArray sh
    executeOp defaultLargePPT fillP fun gamma aenv (IE 0 (size sh)) out
    return out

simpleNamed
    :: (Shape sh, Elt e)
    => String
    -> ExecutableR Native
    -> Gamma aenv
    -> Aval aenv
    -> Stream
    -> sh
    -> LLVM Native (Array sh e)
simpleNamed name NativeR{..} gamma aenv () sh = do
  let fun = fromMaybe ($internalError "simpleNamed" ("not found: " ++ show name))
          $ lookupFunction name nativeExecutable

  Native{..} <- gets llvmTarget
  liftIO $ do
    out <- allocateArray sh
    executeOp defaultLargePPT fillP fun gamma aenv (IE 0 (size sh)) out
    return out


-- Note: [Reductions]
--
-- There are two flavours of reduction:
--
--   1. If we are collapsing to a single value, then threads reduce strips of
--      the input in parallel, and then a single thread reduces the partial
--      reductions to a single value. Load balancing occurs over the input
--      stripes.
--
--   2. If this is a multidimensional reduction, then each inner dimension is
--      handled by a single thread. Load balancing occurs over the outer
--      dimension indices.
--
-- The entry points to executing the reduction are 'foldOp' and 'fold1Op', for
-- exclusive and inclusive reductions respectively. These functions handle
-- whether the input array is empty. If the input and output arrays are
-- non-empty, we then further dispatch (via 'foldCore') to 'foldAllOp' or
-- 'foldDimOp' for single or multidimensional reductions, respectively.
-- 'foldAllOp' in particular must execute specially whether the gang has
-- multiple worker threads which can process the array in parallel.
--

fold1Op
    :: (Shape sh, Elt e)
    => ExecutableR Native
    -> Gamma aenv
    -> Aval aenv
    -> Stream
    -> (sh :. Int)
    -> LLVM Native (Array sh e)
fold1Op kernel gamma aenv stream sh@(sx :. sz)
  = $boundsCheck "fold1" "empty array" (sz > 0)
  $ case size sh of
      0 -> liftIO $ allocateArray sx   -- empty, but possibly with non-zero dimensions
      _ -> foldCore kernel gamma aenv stream sh

foldOp
    :: (Shape sh, Elt e)
    => ExecutableR Native
    -> Gamma aenv
    -> Aval aenv
    -> Stream
    -> (sh :. Int)
    -> LLVM Native (Array sh e)
foldOp kernel gamma aenv stream sh@(sx :. _) =
  case size sh of
    0 -> simpleNamed "generate" kernel gamma aenv stream (listToShape (P.map (max 1) (shapeToList sx)))
    _ -> foldCore kernel gamma aenv stream sh

foldCore
    :: (Shape sh, Elt e)
    => ExecutableR Native
    -> Gamma aenv
    -> Aval aenv
    -> Stream
    -> (sh :. Int)
    -> LLVM Native (Array sh e)
foldCore kernel gamma aenv stream sh
  | Just Refl <- matchShapeType sh (undefined::DIM1)
  = foldAllOp kernel gamma aenv stream sh
  --
  | otherwise
  = foldDimOp kernel gamma aenv stream sh

foldAllOp
    :: forall aenv e. Elt e
    => ExecutableR Native
    -> Gamma aenv
    -> Aval aenv
    -> Stream
    -> DIM1
    -> LLVM Native (Scalar e)
foldAllOp NativeR{..} gamma aenv () (Z :. sz) = do
  Native{..} <- gets llvmTarget
  let
      ncpu    = gangSize
      stride  = defaultLargePPT `min` ((sz + ncpu - 1) `quot` ncpu)
      steps   = (sz + stride - 1) `quot` stride
  --
  if ncpu == 1 || sz <= defaultLargePPT
    then liftIO $ do
      -- Sequential reduction
      out <- allocateArray Z
      executeOp 1 fillS (nativeExecutable !# "foldAllS") gamma aenv (IE 0 sz) out
      return out

    else liftIO $ do
      -- Parallel reduction
      out <- allocateArray Z
      tmp <- allocateArray (Z :. steps) :: IO (Vector e)
      executeOp 1 fillP (nativeExecutable !# "foldAllP1") gamma aenv (IE 0 steps) (sz, stride, tmp)
      executeOp 1 fillS (nativeExecutable !# "foldAllP2") gamma aenv (IE 0 steps) (tmp, out)
      return out

foldDimOp
    :: (Shape sh, Elt e)
    => ExecutableR Native
    -> Gamma aenv
    -> Aval aenv
    -> Stream
    -> (sh :. Int)
    -> LLVM Native (Array sh e)
foldDimOp NativeR{..} gamma aenv () (sh :. sz) = do
  Native{..} <- gets llvmTarget
  let ppt = defaultSmallPPT `max` (defaultLargePPT `quot` (max 1 sz))
  liftIO $ do
    out <- allocateArray sh
    executeOp ppt fillP (nativeExecutable !# "fold") gamma aenv (IE 0 (size sh)) (sz, out)
    return out

foldSegOp
    :: (Shape sh, Elt e)
    => ExecutableR Native
    -> Gamma aenv
    -> Aval aenv
    -> Stream
    -> (sh :. Int)
    -> (Z  :. Int)
    -> LLVM Native (Array (sh :. Int) e)
<<<<<<< HEAD
foldSegOp NativeR{..} gamma aenv () (sh :. _sz) (Z :. ss) = do
=======
foldSegOp NativeR{..} gamma aenv () (sh :. _) (Z :. ss) = do
>>>>>>> 2692f6bb
  Native{..} <- gets llvmTarget
  let
      ncpu               = gangSize
      kernel | ncpu == 1 = "foldSegS"
             | otherwise = "foldSegP"
      n      | ncpu == 1 = ss
             | otherwise = ss - 1   -- segments array has been 'scanl (+) 0'`ed
      ppt                = n        -- for 1D distribute evenly over threads; otherwise
  --                                -- compute all segments on an innermost dimension
  liftIO $ do
    out <- allocateArray (sh :. n)
    executeOp ppt fillP (nativeExecutable !# kernel) gamma aenv (IE 0 (size (sh :. n))) out
    return out


scanOp
    :: (Shape sh, Elt e)
    => ExecutableR Native
    -> Gamma aenv
    -> Aval aenv
    -> Stream
    -> sh :. Int
    -> LLVM Native (Array (sh:.Int) e)
scanOp kernel gamma aenv stream (sz :. n) =
  case n of
    0 -> simpleNamed "generate" kernel gamma aenv stream (sz :. 1)
    _ -> scanCore kernel gamma aenv stream sz n (n+1)

scan1Op
    :: (Shape sh, Elt e)
    => ExecutableR Native
    -> Gamma aenv
    -> Aval aenv
    -> Stream
    -> sh :. Int
    -> LLVM Native (Array (sh:.Int) e)
scan1Op kernel gamma aenv stream (sz :. n)
  = $boundsCheck "scan1" "empty array" (n > 0)
  $ scanCore kernel gamma aenv stream sz n n

scanCore
    :: forall aenv sh e. (Shape sh, Elt e)
    => ExecutableR Native
    -> Gamma aenv
    -> Aval aenv
    -> Stream
    -> sh
    -> Int
    -> Int
    -> LLVM Native (Array (sh:.Int) e)
scanCore NativeR{..} gamma aenv () sz n m = do
  Native{..} <- gets llvmTarget
  let
      ncpu    = gangSize
      stride  = defaultLargePPT `min` ((n + ncpu - 1) `quot` ncpu)
      steps   = (n + stride - 1) `quot` stride
      steps'  = steps - 1
  --
  if ncpu == 1 || rank sz > 0 || n <= 2 * defaultLargePPT
    then liftIO $ do
      -- Either:
      --
      --  1. Sequential scan of an array of any rank
      --
      --  2. Parallel scan of multidimensional array: threads scan along the
      --     length of the innermost dimension. Threads are scheduled over the
      --     inner dimensions.
      --
      --  3. Small 1D array. Since parallel scan requires ~4n data transfer
      --     compared to ~2n in the sequential case, it is only worthwhile if
      --     the extra cores can offset the increased bandwidth requirements.
      --
      out <- allocateArray (sz :. m)
      executeOp 1 fillP (nativeExecutable !# "scanS") gamma aenv (IE 0 (size sz)) out
      return out

    else liftIO $ do
      -- parallel one-dimensional scan
      out <- allocateArray (sz :. m)
      tmp <- allocateArray (Z  :. steps) :: IO (Vector e)
      executeOp 1 fillP (nativeExecutable !# "scanP1") gamma aenv (IE 0 steps) (stride, steps', out, tmp)
      executeOp 1 fillS (nativeExecutable !# "scanP2") gamma aenv (IE 0 steps) tmp
      executeOp 1 fillP (nativeExecutable !# "scanP3") gamma aenv (IE 0 steps') (stride, out, tmp)
      return out


scan'Op
    :: forall aenv sh e. (Shape sh, Elt e)
    => ExecutableR Native
    -> Gamma aenv
    -> Aval aenv
    -> Stream
    -> sh :. Int
    -> LLVM Native (Array (sh:.Int) e, Array sh e)
scan'Op native gamma aenv stream sh@(sz :. n) =
  case n of
    0 -> do
      out <- liftIO $ allocateArray (sz :. 0)
      sum <- simpleNamed "generate" native gamma aenv stream sz
      return (out, sum)
    --
    _ -> scan'Core native gamma aenv stream sh

scan'Core
    :: forall aenv sh e. (Shape sh, Elt e)
    => ExecutableR Native
    -> Gamma aenv
    -> Aval aenv
    -> Stream
    -> sh :. Int
    -> LLVM Native (Array (sh:.Int) e, Array sh e)
scan'Core NativeR{..} gamma aenv () sh@(sz :. n) = do
  Native{..} <- gets llvmTarget
  let
      ncpu    = gangSize
      stride  = defaultLargePPT `min` ((n + ncpu - 1) `quot` ncpu)
      steps   = (n + stride - 1) `quot` stride
      steps'  = steps - 1
  --
  if ncpu == 1 || rank sz > 0 || n <= 2 * defaultLargePPT
    then liftIO $ do
      out <- allocateArray sh
      sum <- allocateArray sz
      executeOp 1 fillP (nativeExecutable !# "scanS") gamma aenv (IE 0 (size sz)) (out,sum)
      return (out,sum)

    else liftIO $ do
      tmp <- allocateArray (Z :. steps) :: IO (Vector e)
      out <- allocateArray sh
      sum <- allocateArray sz
      executeOp 1 fillP (nativeExecutable !# "scanP1") gamma aenv (IE 0 steps)  (stride, steps', out, tmp)
      executeOp 1 fillS (nativeExecutable !# "scanP2") gamma aenv (IE 0 steps)  (sum, tmp)
      executeOp 1 fillP (nativeExecutable !# "scanP3") gamma aenv (IE 0 steps') (stride, out, tmp)
      return (out,sum)


-- Forward permutation, specified by an indexing mapping into an array and a
-- combination function to combine elements.
--
permuteOp
    :: (Shape sh, Shape sh', Elt e)
    => ExecutableR Native
    -> Gamma aenv
    -> Aval aenv
    -> Stream
    -> Bool
    -> sh
    -> Array sh' e
    -> LLVM Native (Array sh' e)
permuteOp NativeR{..} gamma aenv () inplace shIn dfs = do
  Native{..} <- gets llvmTarget
  out        <- if inplace
                  then return dfs
                  else cloneArray dfs
  let
      ncpu    = gangSize
      n       = size shIn
      m       = size (shape out)
  --
  if ncpu == 1 || n <= defaultLargePPT
    then liftIO $ do
      -- sequential permutation
      executeOp 1 fillS (nativeExecutable !# "permuteS") gamma aenv (IE 0 n) out

    else liftIO $ do
      -- parallel permutation
      case lookupFunction "permuteP_rmw" nativeExecutable of
        Just f  -> executeOp defaultLargePPT fillP f gamma aenv (IE 0 n) out
        Nothing -> do
          barrier@(Array _ adb) <- allocateArray (Z :. m) :: IO (Vector Word8)
          memset (ptrsOfArrayData adb) 0 m
          executeOp defaultLargePPT fillP (nativeExecutable !# "permuteP_mutex") gamma aenv (IE 0 n) (out, barrier)

  return out


stencil1Op
    :: (Shape sh, Elt b)
    => ExecutableR Native
    -> Gamma aenv
    -> Aval aenv
    -> Stream
    -> Array sh a
    -> LLVM Native (Array sh b)
stencil1Op kernel gamma aenv stream arr =
  simpleOp kernel gamma aenv stream (shape arr)

stencil2Op
    :: (Shape sh, Elt c)
    => ExecutableR Native
    -> Gamma aenv
    -> Aval aenv
    -> Stream
    -> Array sh a
    -> Array sh b
    -> LLVM Native (Array sh c)
stencil2Op kernel gamma aenv stream arr brr =
  simpleOp kernel gamma aenv stream (shape arr `intersect` shape brr)


-- Skeleton execution
-- ------------------

(!#) :: FunctionTable -> String -> Function
(!#) exe name
  = fromMaybe ($internalError "lookupFunction" ("function not found: " ++ name))
  $ lookupFunction name exe

lookupFunction :: String -> FunctionTable -> Maybe Function
lookupFunction name exe =
  find (\(n,_) -> n == name) (functionTable exe)

-- Execute the given function distributed over the available threads.
--
executeOp
    :: Marshalable args
    => Int
    -> Executable
    -> Function
    -> Gamma aenv
    -> Aval aenv
    -> Range
    -> args
    -> IO ()
executeOp ppt exe (name, f) gamma aenv r args =
  runExecutable exe name ppt r $ \start end _tid ->
  monitorProcTime              $
    callFFI f retVoid =<< marshal (undefined::Native) () (start, end, args, (gamma, aenv))


-- Standard C functions
-- --------------------

memset :: Ptr Word8 -> Word8 -> Int -> IO ()
memset p w s = c_memset p (fromIntegral w) (fromIntegral s) >> return ()

foreign import ccall unsafe "string.h memset" c_memset
    :: Ptr Word8 -> CInt -> CSize -> IO (Ptr Word8)


-- Debugging
-- ---------

monitorProcTime :: IO a -> IO a
monitorProcTime = Debug.withProcessor Debug.Native
<|MERGE_RESOLUTION|>--- conflicted
+++ resolved
@@ -260,11 +260,7 @@
     -> (sh :. Int)
     -> (Z  :. Int)
     -> LLVM Native (Array (sh :. Int) e)
-<<<<<<< HEAD
-foldSegOp NativeR{..} gamma aenv () (sh :. _sz) (Z :. ss) = do
-=======
 foldSegOp NativeR{..} gamma aenv () (sh :. _) (Z :. ss) = do
->>>>>>> 2692f6bb
   Native{..} <- gets llvmTarget
   let
       ncpu               = gangSize
