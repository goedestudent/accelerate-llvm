--- conflicted
+++ resolved
@@ -1,12 +1,9 @@
 {-# LANGUAGE BangPatterns         #-}
 {-# LANGUAGE FlexibleInstances    #-}
-<<<<<<< HEAD
+{-# LANGUAGE GADTs                #-}
 {-# LANGUAGE QuasiQuotes          #-}
 {-# LANGUAGE TemplateHaskell      #-}
-=======
-{-# LANGUAGE GADTs                #-}
 {-# LANGUAGE TypeFamilies         #-}
->>>>>>> 66a26a83
 {-# LANGUAGE TypeSynonymInstances #-}
 -- |
 -- Module      : Data.Array.Accelerate.LLVM.Native
@@ -62,22 +59,17 @@
 import Data.Array.Accelerate.Smart                                  ( Acc )
 import Data.Array.Accelerate.Trafo
 
-<<<<<<< HEAD
+import Data.Array.Accelerate.LLVM.Execute.Async                     ( AsyncR(..) )
+import Data.Array.Accelerate.LLVM.Execute.Environment               ( AvalR(..) )
+import Data.Array.Accelerate.LLVM.Native.Array.Data                 ( useRemoteAsync )
 import Data.Array.Accelerate.LLVM.Native.Compile                    ( compileAcc, compileAfun )
 import Data.Array.Accelerate.LLVM.Native.Embed                      ( embedAfun )
-import Data.Array.Accelerate.LLVM.Native.Execute                    ( executeAcc, executeAfun1 )
-import Data.Array.Accelerate.LLVM.Native.Link                       ( linkAcc, linkAfun )
-=======
-import Data.Array.Accelerate.LLVM.State                             ( LLVM )
-import Data.Array.Accelerate.LLVM.Execute.Environment               ( AvalR(..) )
-import Data.Array.Accelerate.LLVM.Execute.Async                     ( AsyncR(..) )
-import Data.Array.Accelerate.LLVM.Native.Array.Data                 ( useRemoteAsync )
-import Data.Array.Accelerate.LLVM.Native.Compile                    ( compileAcc, compileAfun, ExecOpenAfun )
-import Data.Array.Accelerate.LLVM.Native.Execute                    ( executeAcc, executeOpenAcc )
+import Data.Array.Accelerate.LLVM.Native.Execute                    ( executeAcc, executeOpenAcc, executeAfun )
 import Data.Array.Accelerate.LLVM.Native.Execute.Environment        ( Aval )
->>>>>>> 66a26a83
+import Data.Array.Accelerate.LLVM.Native.Link                       ( ExecOpenAfun, linkAcc, linkAfun )
 import Data.Array.Accelerate.LLVM.Native.State
 import Data.Array.Accelerate.LLVM.Native.Target
+import Data.Array.Accelerate.LLVM.State                             ( LLVM )
 import Data.Array.Accelerate.LLVM.Native.Debug                      as Debug
 import qualified Data.Array.Accelerate.LLVM.Native.Execute.Async    as E
 
@@ -194,7 +186,10 @@
     !acc  = convertAfunWith (config target) f
     !afun = unsafePerformIO $ do
               dumpGraph acc
-              phase "compile" elapsedS (evalNative target (compileAfun acc)) >>= dumpStats
+              evalNative target $ do
+                build <- phase "compile" elapsedS (compileAfun acc) >>= dumpStats
+                link  <- phase "link"    elapsedS (linkAfun build)
+                return link
     !exec = go afun (return Aempty)
 
     go :: ExecOpenAfun Native aenv t -> LLVM Native (Aval aenv) -> t
@@ -229,21 +224,13 @@
 runNAsyncWith :: (Afunction f, RunAsync r, AfunctionR f ~ RunAsyncR r) => Native -> f -> r
 runNAsyncWith target f = runAsync' target afun (return Aempty)
   where
-<<<<<<< HEAD
-    !acc        = convertAfunWith (config target) f
-    !afun       = unsafePerformIO $ do
-                    dumpGraph acc
-                    evalNative target $ do
-                      build <- phase "compile" elapsedS (compileAfun acc) >>= dumpStats
-                      link  <- phase "link"    elapsedS (linkAfun build)
-                      return link
-    execute a   = phase "execute" elapsedP (evalNative target (executeAfun1 afun a))
-=======
     !acc  = convertAfunWith (config target) f
     !afun = unsafePerformIO $ do
               dumpGraph acc
-              phase "compile" elapsedS (evalNative target (compileAfun acc)) >>= dumpStats
-
+              evalNative target $ do
+                build <- phase "compile" elapsedS (compileAfun acc) >>= dumpStats
+                link  <- phase "link"    elapsedS (linkAfun build)
+                return link
 
 class RunAsync f where
   type RunAsyncR f
@@ -264,7 +251,6 @@
   runAsync' target (Abody b) k = async . phase "execute" elapsedP . evalNative target $ do
     aenv   <- k
     E.get =<< E.async (executeOpenAcc b aenv)
->>>>>>> 66a26a83
 
 
 -- | Stream a lazily read list of input arrays through the given program,
@@ -301,7 +287,7 @@
             dumpGraph acc
             evalNative target $
               phase "compile" elapsedS (compileAfun acc) >>= dumpStats
-  [|| \using target a -> using $ evalNative target (executeAfun1 $$(embedAfun afun) a) ||]
+  [|| \using target a -> using $ evalNative target (executeAfun $$(embedAfun afun) a) ||]
 
 
 
