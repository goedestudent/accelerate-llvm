{-# LANGUAGE ConstraintKinds  #-}
{-# LANGUAGE FlexibleContexts #-}
{-# LANGUAGE GADTs            #-}
{-# LANGUAGE TypeOperators    #-}
{-# OPTIONS_HADDOCK hide #-}
-- |
-- Module      : Data.Array.Accelerate.LLVM.AST
-- Copyright   : [2017..2019] The Accelerate Team
-- License     : BSD3
--
-- Maintainer  : Trevor L. McDonell <trevor.mcdonell@gmail.com>
-- Stability   : experimental
-- Portability : non-portable (GHC extensions)
--

module Data.Array.Accelerate.LLVM.AST (

  DelayedOpenAcc(..),
  PreOpenAccCommand(..),
  PreOpenAccSkeleton(..),

  PreAfun, PreOpenAfun(..),
  Fun, OpenFun(..),
  Exp, OpenExp(..),
  PairIdx(..),
  UnzipIdx(..),
  Idx(..), Var(..), ArrayVar, LeftHandSide(..), ALeftHandSide, ELeftHandSide, ShapeR(..),
  TupR(..), ArrayR(..), HasArraysRepr(..), arrayRepr,

) where

import Data.Array.Accelerate.LLVM.Execute.Async

import Data.Array.Accelerate.Array.Representation
import Data.Array.Accelerate.Type
import Data.Array.Accelerate.AST
<<<<<<< HEAD
    ( PreOpenAfun(..), PreOpenExp(..), PreOpenFun(..), Idx(..), PreAfun, PreFun, PreExp, Var(..), ArrayVar,
      LeftHandSide(..), ALeftHandSide, ELeftHandSide, HasArraysRepr(..), arrayRepr, PairIdx(..) )
=======
    ( PreOpenAfun(..), OpenExp(..), OpenFun(..), Idx(..), PreAfun, Fun, Exp, Var(..), ArrayVar,
      LeftHandSide(..), ALeftHandSide, ELeftHandSide, HasArraysRepr(..), arrayRepr, ShapeR(..), PairIdx(..) )
>>>>>>> cab00478


-- | Non-computational array program operations, parameterised over array
-- variables represented as de Bruijn indices.
--
data PreOpenAccCommand acc arch aenv a where

  Avar        :: ArrayVar                   aenv arrs
              -> PreOpenAccCommand acc arch aenv arrs

  Alet        :: ALeftHandSide bnd aenv aenv'
              -> acc                   arch aenv  bnd
              -> acc                   arch aenv' body
              -> PreOpenAccCommand acc arch aenv  body

  Alloc       :: ArrayR (Array sh e)
              -> Exp                        aenv sh
              -> PreOpenAccCommand acc arch aenv (Array sh e)

  Use         :: ArrayR (Array sh e)
              -> Array sh e
              -> PreOpenAccCommand acc arch aenv (Array sh e)

  Unit        :: TupleType e
              -> Exp                        aenv e
              -> PreOpenAccCommand acc arch aenv (Scalar e)

  Apair       :: acc                   arch aenv arrs1
              -> acc                   arch aenv arrs2
              -> PreOpenAccCommand acc arch aenv (arrs1, arrs2)

  Anil        :: PreOpenAccCommand acc arch aenv ()

  Apply       :: ArraysR bs
              -> PreOpenAfun      (acc arch) aenv (as -> bs)
              -> acc                   arch  aenv as
              -> PreOpenAccCommand acc arch  aenv bs

  Aforeign    :: ArraysR bs
              -> String
              -> (as -> Par arch (FutureR arch bs))
              -> acc                   arch aenv as
              -> PreOpenAccCommand acc arch aenv bs

  Acond       :: Exp                         aenv Bool
              -> acc                   arch  aenv arrs
              -> acc                   arch  aenv arrs
              -> PreOpenAccCommand acc arch  aenv arrs

  Awhile      :: PreOpenAfun      (acc arch) aenv (arrs -> Scalar Bool)
              -> PreOpenAfun      (acc arch) aenv (arrs -> arrs)
              -> acc                   arch  aenv arrs
              -> PreOpenAccCommand acc arch  aenv arrs

  Reshape     :: ShapeR  sh
              -> Exp                         aenv sh
              -> ArrayVar                    aenv (Array sh' e)
              -> PreOpenAccCommand acc arch  aenv (Array sh  e)

  Unzip       :: UnzipIdx tup e
              -> ArrayVar                   aenv (Array sh tup)
              -> PreOpenAccCommand acc arch aenv (Array sh e)


-- | Collective array computations parameterised over array variables
-- represented as de Bruijn indices.
--
data PreOpenAccSkeleton acc arch aenv a where

  -- Producers. The only way these terms can appear in the AST is if they
  -- are applied to a manifest array.
  --
  Map         :: TupleType b
              -> acc                    arch aenv (Array sh a)
              -> PreOpenAccSkeleton acc arch aenv (Array sh b)

  Generate    :: ArrayR (Array sh e)
              -> Exp                         aenv sh
              -> PreOpenAccSkeleton acc arch aenv (Array sh e)

  Transform   :: ArrayR (Array sh' b)
              -> Exp                         aenv sh'
              -> acc                    arch aenv (Array sh  a)
              -> PreOpenAccSkeleton acc arch aenv (Array sh' b)

  Backpermute :: ShapeR sh'
              -> Exp                         aenv sh'
              -> acc                    arch aenv (Array sh  e)
              -> PreOpenAccSkeleton acc arch aenv (Array sh' e)

  -- Consumers. These may have been applied to either manifest or delayed
  -- array data.
  --
  Fold        :: DelayedOpenAcc     acc arch aenv (Array (sh, Int) e)
              -> PreOpenAccSkeleton acc arch aenv (Array sh e)

  Fold1       :: DelayedOpenAcc     acc arch aenv (Array (sh, Int) e)
              -> PreOpenAccSkeleton acc arch aenv (Array sh e)

  FoldSeg     :: IntegralType i
              -> DelayedOpenAcc     acc arch aenv (Array (sh, Int) e)
              -> DelayedOpenAcc     acc arch aenv (Segments i)
              -> PreOpenAccSkeleton acc arch aenv (Array (sh, Int) e)

  Fold1Seg    :: IntegralType i
              -> DelayedOpenAcc     acc arch aenv (Array (sh, Int) e)
              -> DelayedOpenAcc     acc arch aenv (Segments i)
              -> PreOpenAccSkeleton acc arch aenv (Array (sh, Int) e)

  Scanl       :: DelayedOpenAcc     acc arch aenv (Array (sh, Int) e)
              -> PreOpenAccSkeleton acc arch aenv (Array (sh, Int) e)

  Scanl1      :: DelayedOpenAcc     acc arch aenv (Array (sh, Int) e)
              -> PreOpenAccSkeleton acc arch aenv (Array (sh, Int) e)

  Scanl'      :: DelayedOpenAcc     acc arch aenv (Array (sh, Int) e)
              -> PreOpenAccSkeleton acc arch aenv (Array (sh, Int) e, Array sh e)

  Scanr       :: DelayedOpenAcc     acc arch aenv (Array (sh, Int) e)
              -> PreOpenAccSkeleton acc arch aenv (Array (sh, Int) e)

  Scanr1      :: DelayedOpenAcc     acc arch aenv (Array (sh, Int) e)
              -> PreOpenAccSkeleton acc arch aenv (Array (sh, Int) e)

  Scanr'      :: DelayedOpenAcc     acc arch aenv (Array (sh, Int) e)
              -> PreOpenAccSkeleton acc arch aenv (Array (sh, Int) e, Array sh e)

  Permute     :: acc                    arch aenv (Array sh' e)     -- target array (default values)
              -> DelayedOpenAcc     acc arch aenv (Array sh  e)     -- source values
              -> PreOpenAccSkeleton acc arch aenv (Array sh' e)

  Stencil1    :: TupleType b
              -> sh                                                 -- stencil offset/halo size
              -> DelayedOpenAcc     acc arch aenv (Array sh a)
              -> PreOpenAccSkeleton acc arch aenv (Array sh b)

  Stencil2    :: TupleType c
              -> sh                                                 -- stencil offset/halo size
              -> DelayedOpenAcc     acc arch aenv (Array sh a)
              -> DelayedOpenAcc     acc arch aenv (Array sh b)
              -> PreOpenAccSkeleton acc arch aenv (Array sh c)

data UnzipIdx a b where
  UnzipId   ::                                   UnzipIdx a a
  UnzipPrj  :: PairIdx a b   -> UnzipIdx b c ->  UnzipIdx a c
  UnzipUnit ::                                   UnzipIdx a ()
  UnzipPair :: UnzipIdx a b1 -> UnzipIdx a b2 -> UnzipIdx a (b1, b2)

-- | Representation for array arguments.
--
-- If the argument is a delayed array (that is, it was fused into its
-- consumer) we only need to keep track of the extent of the argument. If
-- the argument is a manifest array, we recurse into the subterm.
--
data DelayedOpenAcc acc arch aenv a where
  Delayed     :: ArrayR (Array sh e)
              -> Exp aenv sh
              -> DelayedOpenAcc acc arch aenv (Array sh e)

  Manifest    :: ArraysR (Array sh e)
              -> acc arch aenv (Array sh e)
              -> DelayedOpenAcc acc arch aenv (Array sh e)

instance HasArraysRepr (acc arch) => HasArraysRepr (PreOpenAccCommand acc arch) where
  arraysRepr (Avar (Var repr _))                   = TupRsingle repr
  arraysRepr (Alet _ _ a)                          = arraysRepr a
  arraysRepr (Alloc repr _)                        = TupRsingle repr
  arraysRepr (Use repr _)                          = TupRsingle repr
  arraysRepr (Unit tp _)                           = TupRsingle $ ArrayR ShapeRz tp
  arraysRepr (Apair a1 a2)                         = arraysRepr a1 `TupRpair` arraysRepr a2
  arraysRepr Anil                                  = TupRunit
  arraysRepr (Apply repr _ _)                      = repr
  arraysRepr (Aforeign repr _ _ _)                 = repr
  arraysRepr (Acond _ a1 _)                        = arraysRepr a1
  arraysRepr (Awhile _ _ a)                        = arraysRepr a
  arraysRepr (Reshape shr _ (Var (ArrayR _ tp) _)) = TupRsingle $ ArrayR shr tp
  arraysRepr (Unzip idx (Var (ArrayR shr tp) _))   = TupRsingle $ ArrayR shr $ go idx tp
    where
      go :: UnzipIdx a b -> TupleType a -> TupleType b
      go UnzipId                    t              = t
      go (UnzipPrj PairIdxLeft ix)  (TupRpair t _) = go ix t
      go (UnzipPrj PairIdxRight ix) (TupRpair _ t) = go ix t
      go UnzipUnit                  _              = TupRunit
      go (UnzipPair ix1 ix2)        t              = go ix1 t `TupRpair` go ix2 t
      go _                          _              = error "Time enough for life to unfold all the precious things life has in store."

instance HasArraysRepr (acc arch) => HasArraysRepr (PreOpenAccSkeleton acc arch) where
  arraysRepr (Map tp a)               = let ArrayR shr _ = arrayRepr a
                                        in  TupRsingle $ ArrayR shr tp
  arraysRepr (Generate repr _)        = TupRsingle repr
  arraysRepr (Transform repr _ _)     = TupRsingle repr
  arraysRepr (Backpermute shr _ a)    = TupRsingle $ ArrayR shr $ arrayRtype $ arrayRepr a
  arraysRepr (Fold a)                 = let ArrayR (ShapeRsnoc shr) tp = arrayRepr a
                                        in  TupRsingle $ ArrayR shr tp
  arraysRepr (Fold1 a)                = let ArrayR (ShapeRsnoc shr) tp = arrayRepr a
                                        in  TupRsingle $ ArrayR shr tp
  arraysRepr (FoldSeg _ a _)          = arraysRepr a
  arraysRepr (Fold1Seg _ a _)         = arraysRepr a
  arraysRepr (Scanl a)                = arraysRepr a
  arraysRepr (Scanl1 a)               = arraysRepr a
  arraysRepr (Scanl' a)               = let ArrayR (ShapeRsnoc shr) tp = arrayRepr a
                                        in  TupRsingle (ArrayR (ShapeRsnoc shr) tp) `TupRpair` TupRsingle (ArrayR shr tp)
  arraysRepr (Scanr a)                = arraysRepr a
  arraysRepr (Scanr1 a)               = arraysRepr a
  arraysRepr (Scanr' a)               = let ArrayR (ShapeRsnoc shr) tp = arrayRepr a
                                        in  TupRsingle (ArrayR (ShapeRsnoc shr) tp) `TupRpair` TupRsingle (ArrayR shr tp)
  arraysRepr (Permute a _)            = arraysRepr a
  arraysRepr (Stencil1 tp _ a)        = let ArrayR shr _ = arrayRepr a
                                        in  TupRsingle $ ArrayR shr tp
  arraysRepr (Stencil2 tp _ a _)      = let ArrayR shr _ = arrayRepr a
                                        in  TupRsingle $ ArrayR shr tp

instance HasArraysRepr (acc arch) => HasArraysRepr (DelayedOpenAcc acc arch) where
  arraysRepr (Delayed  repr _) = TupRsingle repr
  arraysRepr (Manifest repr _) = repr
<|MERGE_RESOLUTION|>--- conflicted
+++ resolved
@@ -34,13 +34,8 @@
 import Data.Array.Accelerate.Array.Representation
 import Data.Array.Accelerate.Type
 import Data.Array.Accelerate.AST
-<<<<<<< HEAD
-    ( PreOpenAfun(..), PreOpenExp(..), PreOpenFun(..), Idx(..), PreAfun, PreFun, PreExp, Var(..), ArrayVar,
-      LeftHandSide(..), ALeftHandSide, ELeftHandSide, HasArraysRepr(..), arrayRepr, PairIdx(..) )
-=======
     ( PreOpenAfun(..), OpenExp(..), OpenFun(..), Idx(..), PreAfun, Fun, Exp, Var(..), ArrayVar,
       LeftHandSide(..), ALeftHandSide, ELeftHandSide, HasArraysRepr(..), arrayRepr, ShapeR(..), PairIdx(..) )
->>>>>>> cab00478
 
 
 -- | Non-computational array program operations, parameterised over array
