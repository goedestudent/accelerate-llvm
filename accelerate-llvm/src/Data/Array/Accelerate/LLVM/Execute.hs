--- conflicted
+++ resolved
@@ -161,28 +161,18 @@
                 -> Array sh' e
                 -> Par arch (FutureR arch (Array sh' e))
 
-<<<<<<< HEAD
-  stencil1      :: (Shape sh, Elt a, Elt b)
-                => StencilR sh a stencil1
+  stencil1      :: (Shape sh, Elt e)
+                => StencilR sh a stencil
                 -> ExecutableR arch
-=======
-  stencil1      :: (Shape sh, Elt e)
-                => ExecutableR arch
->>>>>>> f72631e0
-                -> Gamma aenv
-                -> ValR arch aenv
-                -> sh
-                -> Par arch (FutureR arch (Array sh e))
-
-<<<<<<< HEAD
-  stencil2      :: (Shape sh, Elt a, Elt b, Elt c)
+                -> Gamma aenv
+                -> ValR arch aenv
+                -> sh
+                -> Par arch (FutureR arch (Array sh e))
+
+  stencil2      :: (Shape sh, Elt e)
                 => StencilR sh a stencil1
                 -> StencilR sh b stencil2
                 -> ExecutableR arch
-=======
-  stencil2      :: (Shape sh, Elt e)
-                => ExecutableR arch
->>>>>>> f72631e0
                 -> Gamma aenv
                 -> ValR arch aenv
                 -> sh
@@ -300,67 +290,44 @@
     travA :: ExecOpenAcc arch aenv a -> Par arch (FutureR arch a)
     travA (EvalAcc pacc) =
       case pacc of
-        Use arrs            -> spawn $ useRemoteAsync (toArr arrs)
-        Unit x              -> unit x
-        Avar ix             -> return $ prj ix aenv
-        Alet bnd body       -> alet bnd body
-        Atuple tup          -> atuple tup
-        Alloc sh            -> allocate sh
-        Apply f a           -> travAF f =<< spawn (travA a)
-        Aprj ix tup         -> liftF1 (evalPrj ix . fromAtuple) (travA tup)
-        Acond p t e         -> acond t e =<< travE p
-        Awhile p f a        -> awhile p f =<< spawn (travA a)
-        Reshape sh ix       -> liftF2 reshape (travE sh) (return $ prj ix aenv)
-        Unzip tix ix        -> liftF1 (unzip tix) (return $ prj ix aenv)
-        Aforeign str asm a  -> do
+        Use arrs              -> spawn $ useRemoteAsync (toArr arrs)
+        Unit x                -> unit x
+        Avar ix               -> return $ prj ix aenv
+        Alet bnd body         -> alet bnd body
+        Atuple tup            -> atuple tup
+        Alloc sh              -> allocate sh
+        Apply f a             -> travAF f =<< spawn (travA a)
+        Aprj ix tup           -> liftF1 (evalPrj ix . fromAtuple) (travA tup)
+        Acond p t e           -> acond t e =<< travE p
+        Awhile p f a          -> awhile p f =<< spawn (travA a)
+        Reshape sh ix         -> liftF2 reshape (travE sh) (return $ prj ix aenv)
+        Unzip tix ix          -> liftF1 (unzip tix) (return $ prj ix aenv)
+        Aforeign str asm a    -> do
           x <- travA a
           spawn $ aforeign str asm =<< get x
 
     travA (ExecAcc !gamma !kernel pacc) =
       case pacc of
         -- Producers
-        Map sh              -> exec1 map         (travE sh)
-        Generate sh         -> exec1 generate    (travE sh)
-        Transform sh        -> exec1 transform   (travE sh)
-        Backpermute sh      -> exec1 backpermute (travE sh)
+        Map sh                -> exec1 map         (travE sh)
+        Generate sh           -> exec1 generate    (travE sh)
+        Transform sh          -> exec1 transform   (travE sh)
+        Backpermute sh        -> exec1 backpermute (travE sh)
 
         -- Consumers
-<<<<<<< HEAD
-        Fold sh             -> fold  kernel gamma aenv stream =<< travE sh
-        Fold1 sh            -> fold1 kernel gamma aenv stream =<< travE sh
-        FoldSeg sa ss       -> id =<< foldSeg  kernel gamma aenv stream <$> travE sa <*> travE ss
-        Fold1Seg sa ss      -> id =<< fold1Seg kernel gamma aenv stream <$> travE sa <*> travE ss
-        Scanl sh            -> scanl  kernel gamma aenv stream =<< travE sh
-        Scanr sh            -> scanr  kernel gamma aenv stream =<< travE sh
-        Scanl1 sh           -> scanl1 kernel gamma aenv stream =<< travE sh
-        Scanr1 sh           -> scanr1 kernel gamma aenv stream =<< travE sh
-        Scanl' sh           -> scanl' kernel gamma aenv stream =<< travE sh
-        Scanr' sh           -> scanr' kernel gamma aenv stream =<< travE sh
-        Permute sh d        -> id =<< permute kernel gamma aenv stream (inplace d) <$> travE sh <*> travA d
-        Stencil2 s t a b    -> id =<< stencil2 s t kernel gamma aenv stream <$> avar a <*> avar b
-        Stencil1 s a        -> stencil1 s kernel gamma aenv stream =<< avar a
-
-    travAF :: ExecOpenAfun arch aenv (a -> b) -> AsyncR arch a -> LLVM arch b
-    travAF (Alam (Abody f)) a = get =<< async (executeOpenAcc f (aenv `Apush` a))
-    travAF _                _ = error "boop!"
-
-    travE :: ExecExp arch aenv t -> LLVM arch t
-    travE exp = executeExp exp aenv stream
-=======
-        Fold sh             -> exec1 fold     (travE sh)
-        Fold1 sh            -> exec1 fold1    (travE sh)
-        FoldSeg sa ss       -> exec2 foldSeg  (travE sa) (travE ss)
-        Fold1Seg sa ss      -> exec2 fold1Seg (travE sa) (travE ss)
-        Scanl sh            -> exec1 scanl    (travE sh)
-        Scanr sh            -> exec1 scanr    (travE sh)
-        Scanl1 sh           -> exec1 scanl1   (travE sh)
-        Scanr1 sh           -> exec1 scanr1   (travE sh)
-        Scanl' sh           -> exec1 scanl'   (travE sh)
-        Scanr' sh           -> exec1 scanr'   (travE sh)
-        Stencil1 sh         -> exec1 stencil1 (travE sh)
-        Stencil2 sh1 sh2    -> exec2 stencil2 (travE sh1) (travE sh2)
-        Permute sh d        -> exec2 (permute (inplace d)) (travE sh) (travA d)
->>>>>>> f72631e0
+        Fold sh               -> exec1 fold     (travE sh)
+        Fold1 sh              -> exec1 fold1    (travE sh)
+        FoldSeg sa ss         -> exec2 foldSeg  (travE sa) (travE ss)
+        Fold1Seg sa ss        -> exec2 fold1Seg (travE sa) (travE ss)
+        Scanl sh              -> exec1 scanl    (travE sh)
+        Scanr sh              -> exec1 scanr    (travE sh)
+        Scanl1 sh             -> exec1 scanl1   (travE sh)
+        Scanr1 sh             -> exec1 scanr1   (travE sh)
+        Scanl' sh             -> exec1 scanl'   (travE sh)
+        Scanr' sh             -> exec1 scanr'   (travE sh)
+        Permute sh d          -> exec2 (permute (inplace d)) (travE sh) (travA d)
+        Stencil1 s sh         -> exec1 (stencil1 s)   (travE sh)
+        Stencil2 s t sh1 sh2  -> exec2 (stencil2 s t) (travE sh2) (travE sh1)
 
       where
         exec1 :: (ExecutableR arch -> Gamma aenv -> ValR arch aenv -> a -> Par arch (FutureR arch b))
