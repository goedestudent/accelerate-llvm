name:                   accelerate-llvm
version:                1.0.0.0
cabal-version:          >= 1.10
tested-with:            GHC == 7.8.*
build-type:             Simple

synopsis:               Accelerate backend generating LLVM
description:
    This library implements direct LLVM IR generation for the /Accelerate/
    language. For further information, refer to the main
    <http://hackage.haskell.org/package/accelerate accelerate> package.
    .
    [/Dependencies/]
    .
    Haskell dependencies are available from Hackage. The following external
    libraries are alse required:
    .
      * <http://llvm.org LLVM>
    .
      * <http://sourceware.org/libffi/ libFFI> (if using <http://hackage.haskell.org/package/accelerate-llvm-native accelerate-llvm-native>)
    .
      * <https://developer.nvidia.com/cuda-downloads CUDA> (if using <http://hackage.haskell.org/package/accelerate-llvm-ptx accelerate-llvm-ptx>)
    .
    [/Installing LLVM/]
    .
    /Homebrew/
    .
    Example using Homebrew on macOS:
    .
    > brew install llvm-hs/homebrew-llvm/llvm-4.0
    .
    /Debian & Ubuntu/
    .
    For Debian/Ubuntu based Linux distributions, the LLVM.org website provides
    binary distribution packages. Check <http://apt.llvm.org apt.llvm.org> for
    instructions for adding the correct package database for your OS version,
    and then:
    .
    > apt-get install llvm-4.0-dev
    .
    /Building from source/
    .
    If your OS does not have an appropriate LLVM distribution available, you can
    also build from source. Detailed build instructions are available on
    <http://releases.llvm.org/4.0.0/docs/CMake.html LLVM.org>. Make sure to
    include the cmake build options
    @-DLLVM_BUILD_LLVM_DYLIB=ON -DLLVM_LINK_LLVM_DYLIB=ON@ so that the @libLLVM@
    shared library will be built.
    .
    If using the @accelerate-llvm-ptx@ backend, also ensure that the
    @LLVM_TARGETS_TO_BUILD@ option includes the @NVPTX@ target (if not
    specified, all targets are built).
    .
    [/Installing accelerate-llvm/]
    .
    To use @accelerate-llvm@ it is important that the @llvm-hs@ package is
    installed against the @libLLVM@ shared library, rather than statically
    linked, so that we can use LLVM from GHCi and Template Haskell. This is the
    default configuration, but you can also enforce this explicitly by adding
    the following to your @stack.yaml@ file:
    .
    > flags:
    >   llvm-hs:
    >     shared-llvm: true
    .
    Or by specifying the @shared-llvm@ flag to cabal:
    .
    > cabal install llvm-hs -fshared-llvm
    .

license:                BSD3
license-file:           LICENSE
author:                 Trevor L. McDonell
maintainer:             Trevor L. McDonell <tmcdonell@cse.unsw.edu.au>
bug-reports:            https://github.com/AccelerateHS/accelerate/issues
category:               Compilers/Interpreters, Concurrency, Data, Parallelism

extra-source-files:
    CHANGELOG.md
    README.md


-- Configuration flags
-- -------------------

Flag debug
  Default:              False
  Description:
    Enable debug tracing message flags. Note that 'debug' must be enabled in the
    base 'accelerate' package as well. See the 'accelerate' package for usage
    and available options.

Flag bounds-checks
  Default:              True
  Description:          Enable bounds checking

Flag unsafe-checks
  Default:              False
  Description:          Enable bounds checking in unsafe operations

Flag internal-checks
  Default:              False
  Description:          Enable internal consistency checks

Flag chase-lev
  Default:              True
  Description:          Use a Chase-Lev deque for work stealing


-- Build configuration
-- -------------------

Library
  exposed-modules:
    -- Accelerate-LLVM middle-end
    Data.Array.Accelerate.LLVM.AST
    Data.Array.Accelerate.LLVM.Analysis.Match
    Data.Array.Accelerate.LLVM.Array.Data
    Data.Array.Accelerate.LLVM.CodeGen
    Data.Array.Accelerate.LLVM.CodeGen.Arithmetic
    Data.Array.Accelerate.LLVM.CodeGen.Array
    Data.Array.Accelerate.LLVM.CodeGen.Base
    Data.Array.Accelerate.LLVM.CodeGen.Constant
    Data.Array.Accelerate.LLVM.CodeGen.Downcast
    Data.Array.Accelerate.LLVM.CodeGen.Environment
    Data.Array.Accelerate.LLVM.CodeGen.Exp
    Data.Array.Accelerate.LLVM.CodeGen.IR
    Data.Array.Accelerate.LLVM.CodeGen.Intrinsic
    Data.Array.Accelerate.LLVM.CodeGen.Loop
    Data.Array.Accelerate.LLVM.CodeGen.Module
    Data.Array.Accelerate.LLVM.CodeGen.Monad
    Data.Array.Accelerate.LLVM.CodeGen.Permute
    Data.Array.Accelerate.LLVM.CodeGen.Ptr
    Data.Array.Accelerate.LLVM.CodeGen.Skeleton
    Data.Array.Accelerate.LLVM.CodeGen.Stencil
    Data.Array.Accelerate.LLVM.CodeGen.Sugar
    Data.Array.Accelerate.LLVM.CodeGen.Type
    Data.Array.Accelerate.LLVM.Compile
    Data.Array.Accelerate.LLVM.Compile.Cache
    Data.Array.Accelerate.LLVM.Embed
    Data.Array.Accelerate.LLVM.Execute
    Data.Array.Accelerate.LLVM.Execute.Async
    Data.Array.Accelerate.LLVM.Execute.Environment
    Data.Array.Accelerate.LLVM.Execute.Marshal
    Data.Array.Accelerate.LLVM.Foreign
    Data.Array.Accelerate.LLVM.Link
    Data.Array.Accelerate.LLVM.State
    Data.Array.Accelerate.LLVM.Target
    Data.Array.Accelerate.LLVM.Util

    -- LLVM code generation
    LLVM.AST.Type.AddrSpace
    LLVM.AST.Type.Constant
    LLVM.AST.Type.Flags
    LLVM.AST.Type.Global
    LLVM.AST.Type.Instruction
    LLVM.AST.Type.Instruction.Atomic
    LLVM.AST.Type.Instruction.Compare
    LLVM.AST.Type.Instruction.RMW
    LLVM.AST.Type.Instruction.Volatile
    LLVM.AST.Type.Metadata
    LLVM.AST.Type.Name
    LLVM.AST.Type.Operand
    LLVM.AST.Type.Representation
    LLVM.AST.Type.Terminator

    -- Scheduler
    Control.Parallel.Meta
    Control.Parallel.Meta.Worker
    Control.Parallel.Meta.Resource.Backoff
    Control.Parallel.Meta.Resource.Single
    Control.Parallel.Meta.Resource.SMP
    Control.Parallel.Meta.Trans.LBS
    Data.Range.Range

  other-modules:
    Paths_accelerate_llvm

  build-depends:
          base                          >= 4.7 && < 4.11
        , abstract-deque                >= 0.3
        , accelerate                    == 1.0.*
<<<<<<< HEAD
        , containers                    >= 0.5
=======
        , bytestring                    >= 0.10.4
        , containers                    >= 0.5 && < 0.6
>>>>>>> 484d011f
        , data-default-class            >= 0.0.1
        , deepseq                       >= 1.3
        , directory                     >= 1.0
        , dlist                         >= 0.6
        , exceptions                    >= 0.6
        , fclabels                      >= 2.0
<<<<<<< HEAD
        , filepath                      >= 1.0
        , llvm-hs                       >= 3.9
        , llvm-hs-pure                  >= 3.9
=======
        , llvm-hs                       == 4.1.*
        , llvm-hs-pure                  == 4.1.*
>>>>>>> 484d011f
        , mtl                           >= 2.0
        , mwc-random                    >= 0.13
        , template-haskell
        , unordered-containers          >= 0.2
        , vector                        >= 0.10

  default-language:
    Haskell2010

  ghc-options:                  -O2 -Wall -fwarn-tabs

  if impl(ghc >= 8.0)
    ghc-options:                -Wmissed-specialisations

  if flag(chase-lev)
    cpp-options:                -DCHASELEV_DEQUE
    build-depends:              chaselev-deque >= 0.5

  if flag(debug)
    cpp-options:                -DACCELERATE_DEBUG

  if flag(bounds-checks)
    cpp-options:                -DACCELERATE_BOUNDS_CHECKS

  if flag(unsafe-checks)
    cpp-options:                -DACCELERATE_UNSAFE_CHECKS

  if flag(internal-checks)
    cpp-options:                -DACCELERATE_INTERNAL_CHECKS


source-repository head
  type:                 git
  location:             https://github.com/AccelerateHS/accelerate-llvm.git

source-repository this
  type:                 git
  tag:                  1.0.0.0
  location:             https://github.com/AccelerateHS/accelerate-llvm.git

-- vim: nospell<|MERGE_RESOLUTION|>--- conflicted
+++ resolved
@@ -180,26 +180,17 @@
           base                          >= 4.7 && < 4.11
         , abstract-deque                >= 0.3
         , accelerate                    == 1.0.*
-<<<<<<< HEAD
+        , bytestring                    >= 0.10.4
         , containers                    >= 0.5
-=======
-        , bytestring                    >= 0.10.4
-        , containers                    >= 0.5 && < 0.6
->>>>>>> 484d011f
         , data-default-class            >= 0.0.1
         , deepseq                       >= 1.3
         , directory                     >= 1.0
         , dlist                         >= 0.6
         , exceptions                    >= 0.6
         , fclabels                      >= 2.0
-<<<<<<< HEAD
         , filepath                      >= 1.0
-        , llvm-hs                       >= 3.9
-        , llvm-hs-pure                  >= 3.9
-=======
         , llvm-hs                       == 4.1.*
         , llvm-hs-pure                  == 4.1.*
->>>>>>> 484d011f
         , mtl                           >= 2.0
         , mwc-random                    >= 0.13
         , template-haskell
